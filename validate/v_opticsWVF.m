--- conflicted
+++ resolved
@@ -1,101 +1,42 @@
-%% Testing wvf optical image methods numerically
-%
-<<<<<<< HEAD
-% Historically, ISET used diffraction limited calculations directly as a
-% special case.
-=======
+%% Comparing oi methods and wvf methods numerically
+%
 % Historically, ISET mainly used diffraction limited calculations
 % directly as a special case.
->>>>>>> 761dbdee
-%
-% About 2020 years ago, we added the ability to build general shift
-% invariant representations based on wavefront aberrations specified by
-% Zernike polynomials. These shift invariant representations can be
-% diffraction limited (no aberrations) or with various simple aberrations
-% (astigmatism, coma, defocus).
-%
-% The code in ISETBio was firmly based on human data, including the human
-% longitudinal chromatic aberration and the Stiles-Crawford effect. These
-% were also designed to use wavefront calculations from adaptive optics,
-% with a first draft provided by Heidi Hofer.
-%
-% With the merge of ISETBio wavefront into ISETCam, we are doing wavefront
-% calculations without requiring the specific human features, such as human
-% longitudinal chromatic aberration or Stiles Crawford, on the wavefront.
-% These are now optional.
-%
-% This script tests the basic wavefront calculations including the
-% diffraction limited calculation for a perfect wavefront, and calculations
-% with some defocus and human lca.
-%
-% Other scripts, particularly related to flare, test the ability to
-% generate aperture functions.
+%
+% About 15 years ago, we added the ability to build general shift invariant
+% representations based on wavefront aberrations specified by Zernike
+% polynomials. These shift invariant representations can be diffraction
+% limited (no aberrations) or with various simple aberrations (astigmatism,
+% coma, defocus).
+%
+% The code in ISETBio was firmly based on the human data, including the
+% human longitudinal chromatic aberration and the Stiles-Crawford effect.
+% These were always set as the default wavefront creation.
+%
+% With the merge of ISETBio wavefront into ISETCam, we no longer
+% impose the specific human features, such as longitudinal chromatic
+% aberration, on the wavefront.  These are now optional.
+%
+% This validation script test the general wavefront calculations and the
+% original ISETCam diffraction limited calculation (dlMTF).  The dlMTF code
+% has been tested, and we show that the wavefront version matches the
+% results.
+%
+% At the end of this script, we adjust the Zernike polynomial coefficients
+% to produce different defocus and other wavefront aberrations.
 %
 % See also
-<<<<<<< HEAD
-%   wvfCompute, wvfComputePupilFunction, wvfCreate, wvf2oi
-=======
-%
->>>>>>> 761dbdee
+%
 
 %%
 ieInit;
 
-%%
 %% Compare wvf and standard OI versions of diffraction limited
 
 % First, calculate using the wvf code base.
 
 wvf = wvfCreate;
 thisWave = wvfGet(wvf,'wave');
-<<<<<<< HEAD
-
-% Set aribtrarily
-fLengthMM = 10; fLengthM = fLengthMM*1e-3; fNumber = 3;
-pupilMM = fLengthMM/fNumber;
-wvf = wvfSet(wvf,'focal length',fLengthM);
-wvf  = wvfCompute(wvf,'lca', false);
-
-pRange = 10;  % Microns
-wvfPlot(wvf,'2d psf space','um',thisWave,pRange,'airy disk',true);
-title(sprintf('Calculated pupil diameter %.1f mm',pupilMM));
-
-%{
-% Planning for asserts
-pupilf = wvfGet(wvf,'pupil function');
-ieNewGraphWin; imagesc(abs(pupilf));
-ieNewGraphWin; imagesc(angle(pupilf));
-%}
-
-%% Compare wvf and standard OI versions of diffraction limited
-
-% First, calculate using the wvf code base.
-wvf = wvfCreate;    % Default wavefront 5.67 fnumber
-
-fLengthMM = 17; fLengthM = fLengthMM*1e-3;
-fNumber = 2; thisWave = 550;
-pupilMM = fLengthMM/fNumber;
-
-wvf = wvfSet(wvf,'calc pupil diameter',pupilMM);
-wvf = wvfSet(wvf,'measured pupil diameter',10);
-wvf = wvfSet(wvf,'focal length',fLengthM);
-
-% No human lca or sce.  Constant aperture function.
-% wvf = wvfCompute(wvf);
-
-% {
-wvf = wvfComputePupilFunction(wvf);
-wvf = wvfComputePSF(wvf);
-%}
-
-pRange = 10;  % Microns
-wvfPlot(wvf,'psf','um',thisWave,pRange,'airy disk',true);
-title(sprintf('Calculated pupil diameter %.1f mm',pupilMM));
-
-% Compare wvf and oi methods directly
-wvfData = wvfPlot(wvf,'psf xaxis','um',thisWave,10);
-hold on;
-=======
 
 % Set aribtrarily
 fLengthMM = 10; fLengthM = fLengthMM*1e-3; fNumber = 3;
@@ -110,34 +51,22 @@
 %% Compare wvf and oi methods directly
 
 wvfData = wvfPlot(wvf,'psf xaxis','um',thisWave,10);
->>>>>>> 761dbdee
 
 % Convert to OI and plot the same slice.
 % except for a small scale factor.  Which I don't understand
 oi = wvf2oi(wvf);
 uData = oiGet(oi,'optics psf xaxis');
-<<<<<<< HEAD
-plot(uData.samp,uData.data,'go');
-legend({'wvf','oi'});
-xlabel('Pos (um)'); ylabel('Amp (a.u.)')
-=======
 hold on;
 plot(uData.samp,uData.data,'gs');
 legend({'wvf','Airy','oi'});
->>>>>>> 761dbdee
 
 % Checksum
 assert(abs(sum(uData.data(:)) - 0.1570) < 1e-4);
 %% Get the otf data from the OI and WVF computed two ways
 
 % Compare the two OTF data sets directly.
-<<<<<<< HEAD
-oiData = oiPlot(oi,'otf',[],thisWave);
-wvData = wvfPlot(wvf,'otf','mm',thisWave);
-=======
 wvfOTF = wvfGet(wvf,'otf');
 oiOTF  = oiGet(oi,'optics otf');
->>>>>>> 761dbdee
 
 % You must use fftshift, not ifftshift, to convert OI OTF data to
 % match the WVF data.
@@ -152,29 +81,6 @@
 
 %% Now, make a multispectral wvf and convert it to ISET OI format
 
-<<<<<<< HEAD
-wave = (400:10:700);
-pupilMM = 3;   % Could be 6, 4.5, or 3
-fLengthM = 17e-3;
-
-wvf  = wvfCreate('wave',wave,'name',sprintf('%dmm-pupil',pupilMM));
-wvf  = wvfSet(wvf,'calc pupil diameter',pupilMM);
-wvf  = wvfSet(wvf,'focal length',fLengthM);  % 17 mm focal length for deg per mm
-
-wvf = wvfCompute(wvf);
-
-%{
-wvf = wvfComputePupilFunction(wvf);
-wvf = wvfComputePSF(wvf,'lca', false);
-%}
-
-% Convert it to OI format
-oi = wvf2oi(wvf);
-
-thisWave = 550;
-oiData = oiPlot(oi,'otf',[],thisWave);
-wvData = wvfPlot(wvf,'2D otf','mm',thisWave);
-=======
 wave = linspace(400,700,4);
 pupilMM = 3;   % Could be 6, 4.5, or 3
 fLengthM = 17e-3;
@@ -191,7 +97,6 @@
 oi = wvf2oi(wvf);
 
 %% Plot the wavelength dependent OTFs
->>>>>>> 761dbdee
 
 ieNewGraphWin;
 tiledlayout(2,2);
@@ -208,17 +113,6 @@
 
 %%  Show that the diffraction limited OTFs differ by wavelength
 
-<<<<<<< HEAD
-ieNewGraphWin;
-tiledlayout(1,2);
-nexttile
-plot(abs(est(:)),abs(oiData.otf(:)),'rx')
-axis equal; xlabel('Estimated from wvf'); ylabel('Original OI')
-identityLine;
-
-nexttile;
-histogram(abs(est(:)) - abs(oiData.otf(:)),100)
-=======
 ieNewGraphWin([],'wide');
 otf = oiPlot(oi,'otf',[],wave(1),'mm','no window');
 subplot(1,2,1); mesh(otf.fx,otf.fy,abs(otf.otf));
@@ -228,7 +122,6 @@
 title(sprintf('Wave: %d',wave(end)));
 
 %% Compute with the oi and the wvf
->>>>>>> 761dbdee
 
 % I used this for a while, too.  It was fine.
 % radialScene = sceneCreate('radial lines');
@@ -238,18 +131,6 @@
 gridScene = sceneSet(gridScene,'hfov',1);
 % sceneWindow(gridScene);
 
-<<<<<<< HEAD
-% Create the oi 
-oi    = oiCompute(oi, radialScene);
-oiWVF = oiCompute(wvf,radialScene);
-oiWVF = oiSet(oiWVF,'name',sprintf('oi f/# %.2f',oiGet(oi,'fnumber')));
-oiWindow(oiWVF);
-
-%{
-% This is the oi computed directly using wvfApply. 
-% I plan to deprecate.
-oiWVF = wvfApply(radialScene,wvf,'lca',false);
-=======
 % Create the oi
 oi = oiCompute(oi,gridScene);
 oi = oiSet(oi,'name',sprintf('oi f/# %.2f',oiGet(oi,'fnumber')));
@@ -257,11 +138,9 @@
 
 % This is the oi computed directly with the wvfP using wvfApply
 oiWVF = wvfApply(gridScene,wvf,'lca',false);
->>>>>>> 761dbdee
 oiWindow(oiWVF);
-%}
-
-%% Compare the photons
+
+% Compare the photons
 photons1 = oiGet(oi,'photons');
 photons2 = oiGet(oiWVF,'photons');
 
@@ -269,93 +148,29 @@
 plot(photons1(:),photons2(:),'.');
 identityLine; grid on; xlabel('oiCompute'); ylabel('wvfApply');
 
-<<<<<<< HEAD
-%% Set a defocus on the wvf structure
-=======
 %% Setting a defocus on the wvf structure
->>>>>>> 761dbdee
 
 defocus = 1;  % Diopters
 wvfD = wvfSet(wvf,'zcoeff',defocus,'defocus');
 
-% Try to make this work
-%
-wvfD = wvfCompute(wvfD);
-%{
-wvfD = wvfComputePupilFunction(wvfD);
 wvfD = wvfComputePSF(wvfD,'lca',false);
-%}
 pRange = 20;
-wvfPlot(wvfD,'psf mesh','um',thisWave,pRange);
+wvfPlot(wvfD,'2d psf space','um',thisWave,pRange);
 title(sprintf('Defocus %.1f D',defocus));
 
 %% Convert to an OI and render
 
-<<<<<<< HEAD
-oiD = oiCompute(wvfD,radialScene);
-=======
 oiD = oiCompute(wvfD,gridScene);
->>>>>>> 761dbdee
 oiD = oiSet(oiD,'name',sprintf('oiCompute Defocus %.1f no LCA',defocus));
 oiWindow(oiD);
 
 %% Compare with wvfApply
 %{
-<<<<<<< HEAD
-% Worked fine last BW checked.
-=======
->>>>>>> 761dbdee
 oiWVFD = wvfApply(radialScene,wvfD);
 oiWVFD = oiSet(oiWVFD,'name',sprintf('wvfApply Defocus %.1f no LCA',defocus));
+
 oiWindow(oiWVFD);
 %}
-<<<<<<< HEAD
-
-%% Include human longitudinal chromatic aberration
-
-wvfDCA = wvfCompute(wvfD,'human lca',true);
-
-%{
-wvfDCA = wvfComputePupilFunction(wvfD,'human lca',true);
-wvfDCA = wvfComputePSF(wvfDCA);
-%}
-
-pRange = 50;
-wvfPlot(wvfDCA,'psf mesh','um',450,pRange);
-title('Wave 450');
-pRange = 50;
-wvfPlot(wvfDCA,'psf mesh','um',550,pRange);
-title('Wave 550');
-
-
-
-%{
-wvfDCA = wvfComputePSF(wvfD,'lca',true,'compute pupil func',true);
-%}
-
-oiDCA = oiCompute(wvfDCA,radialScene);
-oiDCA = oiSet(oiDCA,'name','Defocus and LCA');
-oiWindow(oiDCA);
-
-%% Add some astigmatism, leave the LCA on
-
-wvfVA = wvfSet(wvf,'zcoeff',0.3,'defocus');
-wvfVA = wvfSet(wvfVA,'zcoeff',-0.5,'vertical_astigmatism');
-
-wvfVA = wvfCompute(wvfVA,'human lca',true);
-
-
-%{
-wvfDCA = wvfComputePupilFunction(wvfD,'human lca',true);
-wvfDCA = wvfComputePSF(wvfDCA);
-%}
-oi = oiCompute(wvfVA,radialScene);
-oiWindow(oi);
-
-testWave = [450,550];
-for ii=1:numel(testWave)
-    [~, fig] = oiPlot(oi,'psf',[],testWave(ii)); psfPlotrange(fig,oi,thisWave);
-=======
 
 %% Now recompute and include human longitudinal chromatic aberration
 
@@ -379,7 +194,6 @@
 testWave = [450,550];
 for ii = 1:numel(testWave)
     oiPlot(oi,'psf',[],testWave(ii)); 
->>>>>>> 761dbdee
 end
 
 
