function [udata, g] = scenePlot(scene,pType,roiLocs,varargin)
% Gateway routine to plot scene radiance properties
%
%  [udata, hdl] = scenePlot([scene],[pType='hlineluminance'],[roiLocs])
%
% Various plots of the scene radiance, luminance, contrast, illuminant or
% depth data in various formats.
%
% udata:  The plotted data are stored in the structure udata.  
%         This variable is stored in figure: udata = get(figNum,'userdata')
% hdl:    The figure handle
%
% The roiLocs can usually be specified either as an Nx2 matrix of locations
% or as a rect, in which case the rect is recognized and converted to
% roiLocs by the routine ieRect2Locs (within vcGetROIData)
%
% The values of the plot type (pType) are
%
%    Radiance
%     {'radiance hline'}          - Horizontal line radiance (photons)
%     {'radiance vline'}          - Vertical line radiance (photons)
%     {'radiance fft'}            - Contrast spatial frequency amplitude(single wavelength)
%     {'radiance image with grid'}  - Render radiance image
%     {'radiance waveband image'}          - Render waveband range of radiance image
%     {'radiance energy roi'}        - mean energy radiance of roi
%     {'radiance photons roi'}        - mean quantal radiance of roi
%
%    Reflectance
%     {'reflectance roi'}            - mean reflectance of roi
%
%    Luminance and chromaticity
%     {'luminance roi'}           - mean luminance of roi
%     {'luminance hline'}         - Horizontal line luminance
%     {'luminance vline '}        - Vertical line luminance
%     {'luminance fft'}           - 2D fft of scene luminance contrast
%     {'luminance fft hline'}     - Horizontal line luminance contrast Fourier transform
%     {'luminance fft vline'}     - Vertical line luminance Fourier transform
%     {'luminance mesh linear'}
%     {'luminance mesh log10'}
%     {'chromaticity roi'}        - xy-chromaticity diagram of points in an roi
%
%    Contrast
%     {'contrast hline'}          - Horizontal line contrast
%     {'contrast vline'}          - Vertical line contrast
%
%    Illuminant
%     {'illuminant energy'}       - Pure spectral case illuminant energy
%     {'illuminant energy roi'}   - Spatial-spectral illuminant energy
%     {'illuminant photons'}      - Pure spectral case illuminant energy
%     {'illuminant photons roi'}  - Spatial-spectral scene illuminant photons
%     {'illuminant image'}        - RGB image of space-varying illumination
%     {'illuminant hline energy'}
%     {'illuminant hline photons'}
%     {'illuminant vline energy'}
%     {'illuminant vline photons'}
%     
%    Depth
%     {'depth map'}              - Depth map (Meters)
%     {'depth map contour'}      - Depth map with contour overlaid (Meters)
%
% Examples:
%  A line plot of the radiance, starting at the (x,y) point [1,rows]
%     scene = vcGetObject('SCENE');
%     rows = round(sceneGet(scene,'rows')/2);
%     scenePlot(scene,'hline radiance',[1,rows]);
%
%  A region of interest
%
%  Fourier Transform of the luminance in the row
%     uData = scenePlot(scene,'luminance fft hline',[1,rows])
%
%  Radiance image with an overlaid spatial grid
%     scenePlot(scene,'radiance image with grid')
%
%     scenePlot(scene,'illuminant photons')
%     scenePlot(scene,'depth map')
%
%  Reflectance data from an ROI
%     scene = vcGetObject('scene');
%     [roiLocs, roiRect]  = vcROISelect(scene);
%     [f, uData] = scenePlot(scene,'reflectance',roiLocs);
%
% See also:  oiPlot, sensorPlot, ipPlot
%
% Copyright ImagEval Consultants, LLC, 2005.

if ieNotDefined('scene'), scene = vcGetObject('scene'); end
if ieNotDefined('pType'), pType = 'hlineluminance'; end

% Possible return
udata = [];

% Format the parameter for the plot type
pType = ieParamFormat(pType);

if ieNotDefined('roiLocs')
    switch lower(pType)
        case {'radiancehline','hlineradiance',  ...
                'radiancevline','vlineradiance' ...
                'luminancehline', ...
                'luminancefftvline', ...
                'luminanceffthline' ...
                'luminancevline','vlineluminance' ...
                'contrasthline','hlinecontrast', ...
                'contrastvline','vlinecontrast'}
            
            % Get a location
            roiLocs = vcPointSelect(scene);
            
        case {'radianceenergyroi'...
                'radiancephotonsroi', ...
                'chromaticityroi','chromaticity', ...
                'luminanceroi','luminance',...
                'reflectanceroi','reflectance'...
                'illuminantphotonsroi','illuminantenergyroi'}
            
            % Check illuminant case for spatial spectral
            % All other cases are spatial, so just get the data.
            if isequal( lower(pType),'illuminantphotonsroi') || ...
                    isequal(lower(pType),'illuminantenergyroi')
                if isequal(sceneGet(scene,'illuminant format'),'spatial spectral')
                    % roiLocs might be passed and be empty.  In that case
                    % the whole image will be treated as the ROI.
                    if ~exist('roiLocs','var')
                        [roiLocs, roiRect] = vcROISelect(scene);
                    end
                end
            else
                % Region of interest plots
                [roiLocs, roiRect] = vcROISelect(scene);
            end
            
        otherwise
            % There are some cases that are OK without an roiLocs value or ROI.
    end
end

% Make the plot window and use set a default gray scale map.
g = vcNewGraphWin;
mp = 0.4*gray + 0.3*ones(size(gray));
colormap(mp);
nTicks = 4;   % For the images and graphs

switch lower(pType)
    case {'radianceenergyroi'}
        % mean radiance in energy of roi
        % g = scenePlot(scene,'radiance energy roi',roiLocs);
        energy = vcGetROIData(scene,roiLocs,'energy');
        wave   = sceneGet(scene,'wave');
        energy = mean(energy,1);

        udata.wave = wave;
        udata.energy = energy;
        if numel(energy) == 1
            bar(wave,energy); grid on;
        else
            plot(wave,energy,'-'); grid on;
        end
        
        % Fix an annoying Matlab plotting bug
        if max(energy(:)) < 1.1*min(energy(:))
            set(gca,'ylim',[0.99*min(energy(:)), 1.01*max(energy(:))])
        end
        xlabel('Wavelength (nm)'); ylabel('Radiance (watts/sr/nm/m^2)');
        
    case {'radiancephotonsroi'}
        % mean radiance in photons of roi
        % g = scenePlot(scene,'radiance photons roi',roiLocs);
        photons = vcGetROIData(scene,roiLocs,'photons');
        wave = sceneGet(scene,'wave');
        photons = mean(photons,1);
        
        udata.wave = wave;
        udata.photons = photons;
        if numel(photons) == 1
            bar(wave,photons); grid on;
        else
            plot(wave,photons,'-'); grid on;
        end
        
        % Fix an annoying Matlab plotting bug
        if max(photons(:)) < 1.1*min(photons(:))
            set(gca,'ylim',[0.99*min(photons(:)), 1.01*max(photons(:))])
        end
        xlabel('Wavelength (nm)'); ylabel('Radiance (q/sec/sr/nm/m^2)');
        
    case {'radiancehline','hlineradiance'}
        
        data = sceneGet(scene,'photons');
        if isempty(data), warndlg(sprintf('Photon data are unavailable.')); return; end

        wave = sceneGet(scene,'wave');
        data = squeeze(data(roiLocs(2),:,:));
        pos = sceneSpatialSupport(scene,'mm');

        if size(data,1) == 1
            % Monochrome image
            plot(pos.x,data');
            xlabel('Position (mm)');
            ylabel('radiance (q/s/nm/m^2)');
            grid on; set(gca,'xtick',ieChooseTickMarks(pos.x,nTicks))
        else
            mesh(pos.x,wave,data');
            xlabel('Position (mm)');
            ylabel('Wavelength (nm)'); zlabel('Radiance (q/s/nm/m^2)');
            grid on; set(gca,'xtick',ieChooseTickMarks(pos.x,nTicks))
        end
        colormap(cool)

        udata.wave = wave; udata.pos = pos.x; udata.data = data';
        udata.cmd = 'mesh(pos,wave,data)';

    case {'radiancevline','vlineradiance'}
        % scenePlot(scene,'radiance vline',roiLocs)
        %
        data = sceneGet(scene,'photons');
        if isempty(data), warndlg(sprintf('Photon data are unavailable.')); return; end

        wave = sceneGet(scene,'wave');
        data = squeeze(data(:,roiLocs(1),:));
        pos = sceneSpatialSupport(scene,'mm');

        if size(data,2) == 1
            % Monochrome image
            plot(pos.y,data');
            xlabel('Position (mm)');
            ylabel('radiance (q/s/nm/m^2)');
            grid on; set(gca,'xtick',ieChooseTickMarks(pos.y,nTicks))
        else
            mesh(pos.y,wave,data');
            xlabel('Position (mm)');
            ylabel('Wavelength (nm)'); zlabel('Radiance (q/s/nm/m^2)');
            grid on; set(gca,'xtick',ieChooseTickMarks(pos.y,nTicks))
        end
        colormap(cool)

        udata.wave = wave; udata.pos = pos.y; udata.data = data';
        udata.cmd = 'mesh(pos,wave,data)';

    
    case {'reflectanceroi','reflectance'}
        % scenePlot(scene,'reflectance roi')
        % Mean reflectance in the selected region
        wave = sceneGet(scene,'wave');
        reflectance = sceneGet(scene,'roi reflectance',roiLocs);
        reflectance = mean(reflectance);
        
        % Start the plotting and storage        
        plot(wave,reflectance);
        mxReflectance = max(reflectance(:));
        set(gca,'ylim',[0,max(1.05,mxReflectance)]);
        xlabel('Wavelength (nm)'); ylabel('Reflectance'); grid on
        
        udata.wave = wave;
        udata.reflectance = reflectance;
        
    case {'radiancefftwaveband'}
        % Spatial frequency amplitude spectrum at a single wavelength.
        % Axis range could be better.
        % The mean is removed, so this is really the contrast amplitude
        % spectrum.
        if isempty(varargin)
            wave = sceneGet(scene,'wave');
            selectedWave = wave(round(length(wave)/2));
        else, selectedWave = varargin{1};
        end
        
        data = sceneGet(scene,'photons',selectedWave);
        if isempty(data), warndlg(sprintf('Photon data are unavailable.')); return; end
        % Remove mean to generate contrast
        data = data - mean(data(:));
        sz = size(data);
        
        fov = sceneGet(scene,'h fov');
        x = 1:sz(2); x = x - mean(x); x = x/fov;
        y = 1:sz(1); y = y - mean(y); y = y/fov;
        udata.x = x; udata.y = y;

        udata.z = fftshift(abs(fft2(data)));
        udata.cmd = 'mesh(x,y,z)';
        mesh(udata.x,udata.y,udata.z);
        colormap(hot)
        xlabel('Cycles/image'); ylabel('Cycles/image'); zlabel('Amplitude');
        str = sprintf('Amplitude spectrum at %.0f nm', selectedWave);
        title(str);
    case {'radiancefftimage'}
        % Spatial frequency amplitude spectrum at a single wavelength.
        % Axis range could be better.
        % The mean is removed, so this is really the contrast amplitude
        % spectrum.
        if isempty(varargin)
            wave = sceneGet(scene,'wave');
            selectedWave = wave(round(length(wave)/2));
        else, selectedWave = varargin{1};
        end
        
        data = sceneGet(scene,'photons',selectedWave);
        if isempty(data), warndlg(sprintf('Photon data are unavailable.')); return; end
        % Remove mean to generate contrast
        data = data - mean(data(:));
        sz = size(data);
        
        fov = sceneGet(scene,'h fov');
        x = 1:sz(2); x = x - mean(x); x = x/fov;
        y = 1:sz(1); y = y - mean(y); y = y/fov;
        udata.x = x; udata.y = y;
        udata.z = fftshift(abs(fft2(data)));
        udata.cmd = 'imagesc(x,y,z)';
        imagesc(udata.x,udata.y,udata.z);
        xlabel('Cycles/image'); ylabel('Cycles/image'); zlabel('Amplitude');
        str = sprintf('Amplitude spectrum at %.0f nm', selectedWave);
        title(str); colormap(hot);
        
    case {'radianceimagewithgrid','radianceimage'}
        % scene = vcGetObject('SCENE'); 
        % scenePlot(scene,'radianceimagewithgrid')
        
        rad  = sceneGet(scene,'photons');
        wave = sceneGet(scene,'wave');
        sz   = sceneGet(scene,'size');      % Row and col samples
        
        spacing = sceneGet(scene,'sampleSpacing','mm'); % Spacing is mm per samp here
        xCoords = spacing(2) * (1:sz(2)); xCoords = xCoords - mean(xCoords);
        yCoords = spacing(1) * (1:sz(1)); yCoords = yCoords - mean(yCoords);
        
        suggestedSpacing = round(max(xCoords(:))/5);
        if length(varargin) >=1, gSpacing = varargin{1};  % mm spacing
        else
            gSpacing = ieReadNumber('Enter grid spacing (mm)',suggestedSpacing,'%.2f');
        end
        
        imageSPD(rad,wave,1,sz(1),sz(2),1,xCoords,yCoords);
        xlabel('Position (mm)'); ylabel('Position (mm)');
        
        udata.rad = rad;
        udata.xCoords = xCoords;
        udata.yCoords = yCoords;

        xGrid = (0:gSpacing:round(max(xCoords))); tmp = -1*fliplr(xGrid); xGrid = [tmp(1:(end-1)), xGrid];
        yGrid = (0:gSpacing:round(max(yCoords))); tmp = -1*fliplr(yGrid); yGrid = [tmp(1:(end-1)), yGrid];

        set(gca,'xcolor',[.5 .5 .5]); set(gca,'ycolor',[.5 .5 .5]);
        set(gca,'xtick',xGrid,'ytick',yGrid); grid on

    case {'radiancewavebandimage'}
        % scene = vcGetObject('SCENE'); scenePlot(scene,'wavebandimage')

        % Show just a wavelength range of the image.
        % First developed for rendering infrared band.
        % We don't render it in color, but just as an intensity image
        wave = sceneGet(scene,'wave');
        wSpacing = wave(2) - wave(1);
        str = sprintf('Enter wave range (spacing = %.0f)',wSpacing);
        wLimits = ieReadMatrix([wave(1),wave(end)],'%.0f  ',str);

        % Make sure we land on a sampled wavelength
        wLimits(1)  = wave(ieFindWaveIndex(wave,wLimits(1),0));

        % Create samples and image title
        if length(wLimits) > 1
            wSamples = (wLimits(1):wSpacing:wLimits(2));
            fTitle = sprintf('Waveband (%.0f:%.0f:%.0f)',...
                wLimits(1),wSpacing,wLimits(2));
        else
            wSamples = wLimits(1);
            fTitle = sprintf('Waveband %.0f',wLimits);
        end

        % Go get the radiance image
        rad = sceneGet(scene,'photons',wSamples);
        rad = sum(rad,3);

        % Make a new window and show the image
        % figure(vcSelectFigure('GRAPHWIN'));   clf
        imagesc(rad); colormap(gray(256));axis image;
        udata.rad = rad;
        udata.wSamples = wSamples;

        set(gca,'xtick',[],'ytick',[]);
        title(fTitle);

        % Luminance
    case {'luminancehline'}

        data = sceneGet(scene,'luminance');
        if isempty(data), warndlg(sprintf('luminance data are unavailable.')); return; end
        lum = data(roiLocs(2),:);
        pos = sceneSpatialSupport(scene,'mm');
        
        % figure(vcSelectFigure('GRAPHWIN'));   clf
        plot(pos.x,lum);
        xlabel('Position (mm)'); ylabel('luminance (cd/m^2)');
        grid on; set(gca,'xtick',ieChooseTickMarks(pos.x,nTicks))

        udata.pos = pos.x; udata.data = lum';
        udata.cmd = 'plot(pos,lum)';

    case {'luminanceffthline'}
        % This is the FFT of the luminance contrast
        % space = sceneGet(scene,'spatialSupport');

        data = sceneGet(scene,'luminance');
        if isempty(data), warndlg(sprintf('luminance data are unavailable.')); return; end
        lum = data(roiLocs(2),:);
        pos = sceneSpatialSupport(scene,'mm');

        % Compute amplitude spectrum in units of millimeters
        normalize = 1;
        [freq,fftlum] = ieSpace2Amp(pos.x,lum,normalize);

        % figure(vcSelectFigure('GRAPHWIN'));   clf
        plot(freq,fftlum,'r-');
        xlabel('Cycles/mm'); ylabel('Normalized amplitude'); grid on

        udata.freq = freq; udata.data = fftlum;
        udata.cmd = 'plot(freq,data,''r-'')';

    case {'luminancevline','vlineluminance'}

        data = sceneGet(scene,'luminance');
        if isempty(data), warndlg(sprintf('luminance data are unavailable.')); return; end
        lum = data(:,roiLocs(1));
        pos = sceneSpatialSupport(scene,'mm');

        % figure(vcSelectFigure('GRAPHWIN'));   clf
        plot(pos.y,lum);
        xlabel('Position (mm)'); ylabel('luminance (cd/m^2)');
        grid on; set(gca,'xtick',ieChooseTickMarks(pos.y,nTicks))

        udata.pos = pos.y; udata.data = lum';
        udata.cmd = 'plot(pos,lum)';

    case {'luminancefftvline'}

        % space = sceneGet(scene,'spatialSupport');

        data = sceneGet(scene,'luminance');
        if isempty(data), warndlg(sprintf('luminance data are unavailable.')); return; end
        lum = data(:,roiLocs(1));
        yPosMM = sceneSpatialSupport(scene,'mm');

        % Compute amplitude spectrum in units of millimeters
        normalize = 1;
        [freq,fftlum] = ieSpace2Amp(yPosMM.y,lum,normalize);

        % figure(vcSelectFigure('GRAPHWIN'));   clf
        plot(freq,fftlum,'r-');
        xlabel('Cycles/mm'); ylabel('Normalized amplitude'); grid on

        udata.freq = freq; udata.data = fftlum;
        udata.cmd = 'plot(freq,data,''r-'')';
                
    case {'luminanceroi','luminance'}
        % Mean luminance of roi
        % g = scenePlot(scene,'luminance roi',roiLocs);
        data = vcGetROIData(scene,roiLocs,'luminance');
        udata.lum = data;
        if isempty(data), error('Luminance must be present in the scene structure.'); end
        hist(data(:),40);
        xlabel('Luminance (cd/m2)'); ylabel('Count');
        title('Luminance histogram');
        
    case {'chromaticityroi','chromaticity'}
        % xy-chromaticity of roi locations
        %
        % The mean is shown in the legend
        %
        % g = scenePlot(scene,'chromaticity roi',roiLocs);
        photons = vcGetROIData(scene,roiLocs,'photons');
        wave   = sceneGet(scene,'wave');
        XYZ    = ieXYZFromPhotons(photons,wave);
        data   = chromaticity(XYZ);
        udata.x = data(:,1); udata.y = data(:,2);
        
        % Values for legend
        if size(XYZ,1) > 1,   val = mean(XYZ); valxy = mean(data);
        else                  val = XYZ; valxy = data;
        end
        
        % Put up the plot of the spectrum locus and the data
        chromaticityPlot(data,[],[],0);
        title('xy-chromaticities (CIE 1931)');
        
        % Legend text
        txt = sprintf('Means\n');
        tmp = sprintf('X= %.02f\nY= %.02f\nZ= %.02f\n',val(1),val(2),val(3));
        txt = addText(txt,tmp);
        tmp = sprintf('x= %0.02f\ny= %0.02f\n',valxy(1),valxy(2));
        txt = addText(txt,tmp);
        text(0.8,0.55,txt);
        axis equal, hold off

        % Contrast - plotSceneContrast?  COuld go there.
    case {'contrasthline','hlinecontrast'}
        % Plot percent contrast (difference from the mean as a percentage
        % of the mean).

        data = sceneGet(scene,'photons');
        if isempty(data), warndlg(sprintf('Photon data are unavailable.')); return; end
        data = squeeze(data(roiLocs(2),:,:));

        % Percent contrast
        mn = mean(data(:));
        if mn == 0, warndlg('Zero mean.  Cannot compute contrast.'); return; end
        data = 100*(data - mn)/mn;

        pos = sceneSpatialSupport(scene,'microns');

        % figure(vcSelectFigure('GRAPHWIN'));   clf
        wave = sceneGet(scene,'wave');

        mesh(pos.x,wave,data');
        xlabel('Position (um)'); ylabel('Wavelength (nm)'); zlabel('Percent contrast');
        grid on; set(gca,'xtick',ieChooseTickMarks(pos.x,nTicks))
        udata.wave = wave; udata.pos = pos.x; udata.data = data';
        udata.cmd = 'mesh(pos,wave,data)';


    case {'contrastvline','vlinecontrast'} 
        %
        data = sceneGet(scene,'photons');
        if isempty(data), warndlg(sprintf('Photon data are unavailable.')); return; end
        wave = sceneGet(scene,'wave');

        data = squeeze(data(:,roiLocs(1),:));

        % Percent contrast
        mn = mean(data(:));
        if mn == 0, warndlg('Zero mean.  Cannot compute contrast.'); return; end
        data = 100*(data - mn)/mn;

        pos = sceneSpatialSupport(scene,'mm');

        mesh(pos.y,wave,data');
        xlabel('Position (mm)'); ylabel('Wavelength (nm)');zlabel('radiance (q/s/nm/m^2)')
        zlabel('Percent contrast')
        grid on; set(gca,'xtick',ieChooseTickMarks(pos.y))

        udata.wave = wave; udata.pos = pos.y; udata.data = data';
        udata.cmd = 'mesh(pos,wave,data)';


        % Could go into plotSceneLuminance
    case {'luminancefft','fftluminance'}
        % Spatial frequency amplitude at a single wavelength.  Axis range
        % could be better.
        wave = sceneGet(scene,'wave');
        selectedWave = wave(round(length(wave)/2));
        data = sceneGet(scene,'photons',selectedWave);
        if isempty(data), warndlg(sprintf('Photon data are unavailable.')); return; end

        sz = size(data);
        udata.x = 1:sz(2); udata.y = 1:sz(1); udata.z = fftshift(abs(fft2(data)));
        udata.cmd = 'mesh(x,y,z)';
        mesh(udata.x,udata.y,udata.z);
        xlabel('Cycles/image'); ylabel('Cycles/image'); zlabel('Amplitude');
        str = sprintf('Amplitude spectrum at %.0f nm', selectedWave);
        title(str);
        
    case {'luminancemeshlinear','luminancemeshlog10','luminancemeshlog'}
        % scenePlot(scene,'luminance mesh linear')
        
        if strfind(pType,'log'), yScale = 'log'; 
        else yScale = 'linear';
        end
        
        lum = sceneGet(scene,'luminance');
        lum = fliplr(lum);  % Make same orientation as the image in the window

        spacing = sceneGet(scene,'samplespacing','mm');
        sz = size(lum);
        r = (1:sz(1))*spacing(1);
        c = (1:sz(2))*spacing(2);
        
        % It appears that if lum is a constant, the mesh function fails
        % without an error message.  Tell Matlab. This is for version
        % 7.0.1.24704 (R14) Service Pack 1. The actual lum values range a
        % little around 100.  A truly constant value, say
        % 100*ones(size(lum)) plots ok.
        switch yScale
            case 'log'
                mesh(c,r,log10(lum));
                zlabel('cd/m^2 (log 10)')
            case 'linear'
                mesh(c,r,lum);
                zlabel('cd/m^2')
            otherwise
                error('unknown yScale.');
        end
        
        xlabel('mm'); ylabel('mm');
        title('Luminance');

        % Illuminant - pure spectral case should go here
        % Could all go into plotSceneIlluminant 
    case {'illuminantenergyroi','illuminantenergy'}
        % scenePlot(scene,'illuminant energy')
        % scenePlot(scene,'illuminant energy roi',roiLocs');
        % scenePlot(scene,'illuminant energy roi',[]);
        % Graph for spectral, image for spatial spectral
        handle = ieSessionGet('scenewindowhandle');
        ieInWindowMessage('',handle);       
        wave = sceneGet(scene,'illuminant wave');
        
        switch sceneGet(scene,'illuminant format')
            case 'spectral'
                energy = sceneGet(scene,'illuminant energy');

            case 'spatial spectral'
                % Have the user choose the ROI because the illuminant is
                % space-varying
                if isempty(roiLocs)
                    energy = sceneGet(scene,'energy');
                    energy = mean(RGB2XWFormat(energy),1)';
                else
                    energy = vcGetROIData(scene,roiLocs,'illuminant energy');
                    energy = mean(energy,1);
                end
<<<<<<< HEAD
                energy = mean(energy,1)';
=======
>>>>>>> 3d99a35c
            otherwise
                % No illuminant
                ieInWindowMessage('No illuminant data.',handle);
                close(gcf)
        end
        plot(wave(:),energy,'-')
        xlabel('Wavelength (nm)');
        ylabel('Energy (watts/sr/nm/m^2)');
        grid on,  title('Illuminant data')
        udata.wave = wave; udata.energy = energy;
        udata.comment = sceneGet(scene,'illuminant comment');
        
    case {'illuminantphotonsroi','illuminantphotons'}
        % scenePlot(scene,'illuminant photons')
        % scenePlot(scene,'illuminant photons roi',roiLocs);
        % Graph for spectral, image for spatial spectral
        handle = ieSessionGet('scenewindowhandle');
        ieInWindowMessage('',handle);
        wave = sceneGet(scene,'illuminant wave');
        switch sceneGet(scene,'illuminant format')
            case 'spectral'
                photons = sceneGet(scene,'illuminant photons');
            case 'spatial spectral'
                if isempty(roiLocs)
                    % Get all the photons, convert to XW format, take the
                    % mean.
                    photons = sceneGet(scene,'photons');
                    photons = mean(RGB2XWFormat(photons),1)';
                else
                    photons = vcGetROIData(scene,roiLocs,'illuminant photons');
                    photons = mean(photons,1);
                end
            otherwise
                ieInWindowMessage('No illuminant data.',handle);
                close(gcf)
        end
        
        % Plot 'em up
        plot(wave(:),photons,'-')
        xlabel('Wavelength (nm)'); ylabel('Radiance (q/sec/sr/nm/m^2)');
        grid on,  title('Illuminant data')
        udata.wave = wave; udata.photons = photons;
        udata.comment = sceneGet(scene,'illuminant comment');
        
        % Spatial spectral illumination cases
    case {'illuminantimage'}
        % scenePlot(scene,'illuminant image')
        % Make an RGB image showing the spatial image of the illuminant.
        
        wave = sceneGet(scene,'wave');
        sz = sceneGet(scene,'size');
        energy = sceneGet(scene,'illuminant energy');
        if isempty(energy) 
            ieInWindowMessage('No illuminant data.',handle);
            close(gcf);
            error('No illuminant data');
        end

        switch sceneGet(scene,'illuminant format')
            case {'spectral'}
                % Makes a uniform SPD image
                energy = repmat(energy(:)',prod(sz),1);
                energy = XW2RGBFormat(energy,sz(1),sz(2));
            otherwise
        end
        
        % Create an RGB image
        udata.srgb = xyz2srgb(ieXYZFromEnergy(energy,wave));
        imagesc(sz(1),sz(2),udata.srgb);  
        grid on; axis off; axis image;
        title('Illumination image')       
        
        % Depth - COuld go into plotSceneDepth
    case {'depthmap'}
        %scenePlot(scene,'depth map')
        dmap = sceneGet(scene,'depth map');
        if isempty(dmap), error('No depth map')
        else
            imagesc(dmap); colormap(flipud(gray)); % Near dark, far light
            axis off; set(g,'Name','ISET: Depth map (m)');
            % Far is dark, close is light
            
            colormap(flipud(gray));
            axis image; cb = colorbar;
            set(get(cb,'label'),'string','Meters','Rotation',90)
        end
        udata = dmap;

    case {'depthmapcontour'}
        %scenePlot(scene,'depth map contour')
        if length(varargin) >=1, n = varargin{1}; else n = 4; end

        dmap = sceneGet(scene,'depth map'); mx = max(dmap(:));
        dmap = ieScale(dmap,0,1);
        dmap = 1 - dmap;   % Make near light, far dark
        drgb = cat(3,dmap,dmap,dmap);

        imagesc(drgb); hold on; colormap(flipud(gray));
        v = (1:n)/n; contour(dmap,v);
        hold off
        namestr = sprintf('ISET: Depth map (max = %.1f m)',mx);
        axis off; set(g,'Name',namestr);

    otherwise
        error('Unknown scenePlot type.: %s\n',pType);
end

% Add roi information to the window.
if ~exist('udata','var'), udata = get(gcf,'userdata'); end
if exist('roiRect','var'), udata.roiRect = roiRect; end
if exist('roiLocs','var'), udata.roiLocs = roiLocs; end
set(gcf,'userdata',udata);

end<|MERGE_RESOLUTION|>--- conflicted
+++ resolved
@@ -616,10 +616,6 @@
                     energy = vcGetROIData(scene,roiLocs,'illuminant energy');
                     energy = mean(energy,1);
                 end
-<<<<<<< HEAD
-                energy = mean(energy,1)';
-=======
->>>>>>> 3d99a35c
             otherwise
                 % No illuminant
                 ieInWindowMessage('No illuminant data.',handle);
