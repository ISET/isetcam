--- conflicted
+++ resolved
@@ -1,16 +1,12 @@
-<<<<<<< HEAD
 %% Download a resource from the Stanford web site
 %
 function localFile = ieWebGet(varargin)
-=======
-function ieWebGet(varargin)
 %% Download a file from the Stanford web site
 %
 %
 % See also
 %
 
->>>>>>> d332e45d
 
 % Examples
 %{
@@ -37,41 +33,28 @@
 varargin = ieParamFormat(varargin);
 
 p = inputParser;
-<<<<<<< HEAD
 p.addParameter('resourcename', '');
 p.addParameter('resourcetype', 'pbrt');
 p.addParameter('askfirst', true);
+p.addParameter('localname','',@ischar);     % Defaults to remote name
 p.addParameter('removetempfiles', true);
+p.addParameter('verbose',true,@islogical);  % Tell the user what happened
+p.addParameter('list',false,@islogical);    % This or maybe if resourceName is ''?
 
 p.parse(varargin{:});
 
 resourceName   = p.Results.resourcename;
 resourceType   = p.Results.resourcetype;
+localName = p.Results.localName;
+
+if isempty(localName), localName = remoteName; end
+verbose = p.Results.verbose;
+list = p.Results.list;
 askFirst = p.Results.askfirst;
 
 switch resourceType
     case {'pbrt', 'V3'}
         if exist('piRootPath') && isfolder(piRootPath) 
-=======
-p.addRequired('remotename');                % Remote file name
-p.addParameter('localname','',@ischar);     % Defaults to remote name
-p.addParameter('scenetype','pbrt',@ischar); % Helps find the file
-p.addParameter('verbose',true,@islogical);  % Tell the user what happened
-p.addParameter('list',false,@islogical);    % Assume file download, not dir list
-p.parse(varargin);
-
-remoteName  = p.Results.name;
-sceneType   = p.Results.scenetype;
-verbose     = p.Results.verbose;
-localName   = p.Results.localname;
-if isempty(localName), localName = remoteName; end
-
-
-%%
-switch sceneType
-    case 'pbrt'
-        if exist(piRootPath, 'var') && isfolder(piRootPath) 
->>>>>>> d332e45d
             downloadRoot = piRootPath;
         elseif exist(isetRootPath, 'var') && isfolder(isetRootPath)
             downloadRoot = isetRootPath;
@@ -80,7 +63,6 @@
         end
         % for now we only support v3 pbrt files
         downloadDir = fullfile(downloadRoot,'data','v3');
-<<<<<<< HEAD
         if ~isfolder(downloadDir)
             mkdir(downloadDir);
         end
@@ -108,40 +90,18 @@
         
     case {'hyperspectral', 'multispectral', 'hdr'}
         baseURL = 'http://stanford.edu/~david81';
-=======
-        baseURL = 'http://web.stanford.edu/people/wandell/data';
-    case {'hyperspectral', 'multispectral', 'hdr'}
-        % How do we set the downloadDir in this case?
-        baseURL = 'http://web.stanford.edu/people/david81';
->>>>>>> d332e45d
     otherwise
-        error('sceneType %s not supported.',sceneType);
+        error('sceneType %s not supported.',resourceType);
 end
 
-<<<<<<< HEAD
-
-end
-=======
-%% We have the download directory, local name, and remote name
-
-%  Check if just a listing. In this case we need the scene type, only
-if list
-    % Do something
-    return;
-else
-    % Donwload
-    downloadFName = fullfile(downloadDir, localName);
-    websave(downloadFName,[baseURL,remoteName])
-end
+        
 
 %%
 if verbose
     disp('Tell the user what happened');
 end
 
-% chdir(fullfile(isetbioRootPath,'local'));
-% websave('chessSet.zip','http://web.stanford.edu/people/wandell/data/chessSet.zip');
->>>>>>> d332e45d
+end
 
 function proceed = confirmDownload(resourceName, resourceURL, localURL)
     question = sprintf("Okay to download: %s from %s to file %s and unzip it?\n This may take some time.", resourceName, resourceURL, localURL);
