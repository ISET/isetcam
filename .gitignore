isetcam.wiki
.DS_Store
<<<<<<< HEAD
publish
html-manual
*~

=======
manual
>>>>>>> c16cb891
<|MERGE_RESOLUTION|>--- conflicted
+++ resolved
@@ -1,10 +1,4 @@
 isetcam.wiki
 .DS_Store
-<<<<<<< HEAD
 publish
-html-manual
 *~
-
-=======
-manual
->>>>>>> c16cb891
