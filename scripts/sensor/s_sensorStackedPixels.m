--- conflicted
+++ resolved
@@ -41,19 +41,6 @@
 filterNames = {'rX','gY','bZ'};
 
 % Create a monochrome sensor.  We will reuse this structure to compute each
-<<<<<<< HEAD
-% of the complete color filters.
-sensorMonochrome = cell(1,3);
-for ii=1:3
-    sensorMonochrome{ii} = sensorCreate('monochrome'); 
-    sensorMonochrome{ii} = sensorSet(sensorMonochrome{ii},'pixel size constant fill factor',[1.4 1.4]*1e-6);
-    sensorMonochrome{ii} = sensorSet(sensorMonochrome{ii},'exp time',0.1);
-    sensorMonochrome{ii} = sensorSet(sensorMonochrome{ii},'filterspectra',fSpectra(:,ii));
-    sensorMonochrome{ii} = sensorSet(sensorMonochrome{ii},'Name',sprintf('Channel-%.0f',ii));
-    sensorMonochrome{ii} = sensorSetSizeToFOV(sensorMonochrome{ii},sceneGet(scene,'fov'),oi);
-    sensorMonochrome{ii} = sensorSet(sensorMonochrome{ii},'wave',wave);
-    sensorMonochrome{ii} = sensorCompute(sensorMonochrome{ii},oi);{ii}
-=======
 % of the complete color filters.]
 clear sensorMonochrome;
 for ii=1:3
@@ -64,7 +51,6 @@
     sensorMonochrome(ii) = sensorSet(sensorMonochrome(ii),'Name',sprintf('Channel-%.0f',ii));
     sensorMonochrome(ii) = sensorSetSizeToFOV(sensorMonochrome(ii),sceneGet(scene,'fov'),oi);
     sensorMonochrome(ii) = sensorSet(sensorMonochrome(ii),'wave',wave);
->>>>>>> 3592bc72
 end
 
 %% Loop on the filters and calculate monochrome sensor planes
@@ -76,11 +62,7 @@
     im(:,:,ii) = sensorGet(sensorMonochrome{ii},'volts');
 end
 
-<<<<<<< HEAD
-sensorWindow(sensorMonochrome{1});
-=======
 sensorWindow(sensorMonochrome(1));
->>>>>>> 3592bc72
 
 %% Render the Foveon sensor data with the image processor (ipCompute)
 
